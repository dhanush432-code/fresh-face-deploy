--- conflicted
+++ resolved
@@ -1,5 +1,3 @@
-<<<<<<< HEAD
-=======
 'use client';
 export const dynamic = 'force-dynamic';
 
@@ -14,5 +12,4 @@
       </div>
     </div>
   );
-}
->>>>>>> e3a486bd
+}