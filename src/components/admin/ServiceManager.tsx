--- conflicted
+++ resolved
@@ -6,12 +6,21 @@
 import { useEffect, useState, useCallback } from 'react';
 import { useSession } from 'next-auth/react';
 import { hasPermission, PERMISSIONS } from '@/lib/permissions';
-import { PlusIcon, PencilIcon, TrashIcon } from '@heroicons/react/24/outline';
+import { PlusIcon, PencilIcon, TrashIcon, UserIcon, SparklesIcon, UserGroupIcon } from '@heroicons/react/24/outline';
 import CategoryColumn from './CategoryColumn';
 import ServiceFormModal from './ServiceFormModal';
 
 type AudienceType = 'Unisex' | 'male' | 'female';
 type EntityType = 'service-category' | 'service-sub-category' | 'service-item';
+
+const ColumnSkeleton = () => (
+  <div className="animate-pulse space-y-2 p-4">
+    <div className="h-8 bg-gray-200 rounded-md w-3/4"></div>
+    <div className="h-10 bg-gray-200 rounded-md"></div>
+    <div className="h-10 bg-gray-200 rounded-md"></div>
+    <div className="h-10 bg-gray-200 rounded-md"></div>
+  </div>
+);
 
 export default function ServiceManager() {
   const { data: session } = useSession();
@@ -33,13 +42,24 @@
   const canUpdate = session && hasPermission(session.user.role.permissions, PERMISSIONS.SERVICES_UPDATE);
   const canDelete = session && hasPermission(session.user.role.permissions, PERMISSIONS.SERVICES_DELETE);
 
+  const resetSelections = useCallback(() => {
+    setSelectedMainCategory(null);
+    setSelectedSubCategoryId(null);
+    setSubCategories([]);
+    setServices([]);
+  }, []);
+
+  const handleAudienceChange = (newAudience: AudienceType) => {
+    if (newAudience === audienceFilter) return;
+    setAudienceFilter(newAudience);
+    resetSelections();
+  };
+
   const fetchMainCategories = useCallback(async (audience: AudienceType) => {
     setIsLoadingMain(true);
-    setSelectedMainCategory(null); setSelectedSubCategoryId(null);
-    setSubCategories([]); setServices([]);
     const res = await fetch(`/api/service-categories?audience=${audience}`);
     const data = await res.json();
-    if (data.success) setMainCategories(data.data);
+    setMainCategories(data.success ? data.data : []);
     setIsLoadingMain(false);
   }, []);
 
@@ -53,7 +73,7 @@
     setServices([]);
     const res = await fetch(`/api/service-sub-categories?mainCategoryId=${mainCategoryId}`);
     const data = await res.json();
-    if (data.success) setSubCategories(data.data);
+    setSubCategories(data.success ? data.data : []);
     setIsLoadingSub(false);
   }, []);
 
@@ -61,7 +81,7 @@
     setIsLoadingServices(true);
     const res = await fetch(`/api/service-items?subCategoryId=${subCategoryId}`);
     const data = await res.json();
-    if (data.success) setServices(data.data);
+    setServices(data.success ? data.services : []);
     setIsLoadingServices(false);
   }, []);
 
@@ -82,10 +102,12 @@
   };
 
   const getApiPath = (entityType: EntityType) => {
-    if (entityType === 'service-category') return 'service-categories';
-    if (entityType === 'service-sub-category') return 'service-sub-categories';
-    if (entityType === 'service-item') return 'service-items';
-    return '';
+    const paths: Record<EntityType, string> = {
+      'service-category': 'service-categories',
+      'service-sub-category': 'service-sub-categories',
+      'service-item': 'service-items',
+    };
+    return paths[entityType] || '';
   };
 
   const handleSave = async (entityType: EntityType, data: any) => {
@@ -95,7 +117,6 @@
     if (!apiPath) return;
 
     const url = isEditing ? `/api/${apiPath}/${id}` : `/api/${apiPath}`;
-
     const res = await fetch(url, { method: isEditing ? 'PUT' : 'POST', headers: { 'Content-Type': 'application/json' }, body: JSON.stringify(data) });
 
     if (res.ok) {
@@ -116,7 +137,7 @@
     if (confirm(`Are you sure you want to delete this ${entityType.replace(/-/g, ' ')}?`)) {
       const res = await fetch(`/api/${apiPath}/${id}`, { method: 'DELETE' });
       if (res.ok) {
-        if (entityType === 'service-category') fetchMainCategories(audienceFilter);
+        if (entityType === 'service-category') { resetSelections(); fetchMainCategories(audienceFilter); }
         if (entityType === 'service-sub-category' && selectedMainCategory) { setSelectedSubCategoryId(null); setServices([]); fetchSubCategories(selectedMainCategory._id); }
         if (entityType === 'service-item' && selectedSubCategoryId) fetchServices(selectedSubCategoryId);
       } else {
@@ -127,7 +148,7 @@
   };
 
   return (
-    <div className="bg-white border border-gray-200 rounded-lg shadow-sm">
+    <div className="bg-white rounded-lg shadow-lg overflow-hidden h-full flex flex-col">
       <ServiceFormModal
         isOpen={isModalOpen} onClose={() => setIsModalOpen(false)} onSave={handleSave}
         entityType={modalEntityType} entityToEdit={entityToEdit}
@@ -137,15 +158,6 @@
           subCategoryId: selectedSubCategoryId,
         }}
       />
-<<<<<<< HEAD
-      <div className="p-4 border-b border-gray-200">
-        <div className="flex space-x-2 rounded-md bg-gray-100 p-1 w-min">
-          {(['female', 'male', 'Unisex']  as AudienceType[]).map((type) => (
-            <button key={type} onClick={() => setAudienceFilter(type)}
-              className={`px-6 py-1.5 text-sm font-medium rounded-md transition-colors ${audienceFilter === type ? 'bg-white text-gray-900 shadow-sm' : 'text-gray-600 hover:text-gray-900'}`}
-            >{type}</button>
-          ))}
-=======
       <div className="p-4 border-b border-gray-200 bg-gray-50">
         <div className="flex items-center justify-between">
           <h2 className="text-xl font-bold text-gray-800">Service Menu</h2>
@@ -161,89 +173,107 @@
               </button>
             ))}
           </div>
->>>>>>> b725ab40
         </div>
       </div>
-      <div className="flex flex-col md:flex-row h-[calc(100vh-250px)]">
-        <CategoryColumn
-          title="Categories" items={mainCategories} selectedId={selectedMainCategory?._id || null}
-          onSelect={(id) => { const cat = mainCategories.find(c => c._id === id); if (cat) handleSelectMainCategory(cat); }}
-          onEdit={canUpdate ? (item) => handleOpenModal('service-category', item) : undefined}
-          onDelete={canDelete ? (id) => handleDelete('service-category', id) : undefined}
-          onAddNew={canCreate ? () => handleOpenModal('service-category') : undefined}
-          isLoading={isLoadingMain}
-        />
-        <CategoryColumn
-          title="Sub-Categories" items={subCategories} selectedId={selectedSubCategoryId}
-          onSelect={handleSelectSubCategory}
-          onEdit={canUpdate ? (item) => handleOpenModal('service-sub-category', item) : undefined}
-          onDelete={canDelete ? (id) => handleDelete('service-sub-category', id) : undefined}
-          onAddNew={canCreate ? () => handleOpenModal('service-sub-category') : undefined}
-          isLoading={isLoadingSub} disabled={!selectedMainCategory}
-        />
-        <div className="flex flex-col w-full md:w-1/3 bg-white">
-          <div className="p-4 border-b flex justify-between items-center">
+      <div className="flex-grow grid grid-cols-1 md:grid-cols-3 h-full overflow-hidden">
+        <div className="border-r border-gray-200 flex flex-col h-full">
+          {isLoadingMain ? <ColumnSkeleton /> : (
+            <CategoryColumn
+              title="Categories"
+              items={mainCategories}
+              selectedId={selectedMainCategory?._id || null}
+              onSelect={(id) => { const cat = mainCategories.find(c => c._id === id); if (cat) handleSelectMainCategory(cat); }}
+              onEdit={canUpdate ? (item) => handleOpenModal('service-category', item) : undefined}
+              onDelete={canDelete ? (id) => handleDelete('service-category', id) : undefined}
+              onAddNew={canCreate ? () => handleOpenModal('service-category') : undefined}
+              isLoading={isLoadingMain}
+            />
+          )}
+        </div>
+        <div className="border-r border-gray-200 flex flex-col h-full">
+          {isLoadingSub ? <ColumnSkeleton /> : (
+            <CategoryColumn
+              title="Sub-Categories"
+              items={subCategories}
+              selectedId={selectedSubCategoryId}
+              onSelect={handleSelectSubCategory}
+              onEdit={canUpdate ? (item) => handleOpenModal('service-sub-category', item) : undefined}
+              onDelete={canDelete ? (id) => handleDelete('service-sub-category', id) : undefined}
+              onAddNew={canCreate ? () => handleOpenModal('service-sub-category') : undefined}
+              isLoading={isLoadingSub}
+              disabled={!selectedMainCategory}
+              disabledText="Select a category to see its sub-categories."
+            />
+          )}
+        </div>
+        <div className="flex flex-col w-full h-full bg-gray-50/50">
+          <div className="p-4 border-b border-gray-200 flex justify-between items-center bg-white">
             <h3 className="font-semibold text-lg text-gray-800">Services</h3>
             {canCreate && (
-<<<<<<< HEAD
-              <button 
-                onClick={() => handleOpenModal('service-item')} 
-                disabled={!selectedSubCategoryId} 
-                className="flex items-center gap-2 px-3 py-1.5 text-xs font-medium text-white bg-black rounded-md disabled:bg-gray-300"
-=======
               <button
                 onClick={() => handleOpenModal('service-item')}
                 disabled={!selectedSubCategoryId}
                 className="flex items-center gap-2 px-3 py-1.5 text-sm font-medium text-white bg-black rounded-lg hover:bg-gray-800 disabled:bg-gray-300 disabled:cursor-not-allowed transition-colors"
->>>>>>> b725ab40
               >
                 <PlusIcon className="h-4 w-4" /> Add Service
               </button>
             )}
           </div>
-          <div className="flex-grow overflow-y-auto">
-            {isLoadingServices && <div className="p-4 text-center text-gray-500">Loading...</div>}
-            {services.map(service => (
-              <div key={service._id} className="group p-4 border-b hover:bg-gray-50">
+          <div className="flex-grow overflow-y-auto p-4 space-y-3">
+            {isLoadingServices && <div className="p-4 text-center text-gray-500">Loading services...</div>}
+            {!isLoadingServices && services.map(service => (
+              <div key={service._id} className="group bg-white p-4 border border-gray-200 rounded-lg shadow-sm hover:shadow-md hover:border-indigo-300 transition-all duration-200">
                 <div className="flex justify-between items-start">
-                  <div>
-                    <p className="font-semibold text-gray-800">{service.name}</p>
-                    <p className="text-xs text-gray-500 mt-1">{service.duration} mins</p>
-                  </div>
-                  <div className="text-right ml-4">
-                    <p className="text-lg font-semibold text-gray-900">₹{service.price.toFixed(2)}</p>
-                    <div className="flex justify-end gap-1 mt-1 opacity-0 group-hover:opacity-100">
-                      {canUpdate && <button onClick={() => handleOpenModal('service-item', service)} className="p-1.5 rounded hover:bg-gray-200"><PencilIcon className="h-5 w-5" /></button>}
-                      {canDelete && <button onClick={() => handleDelete('service-item', service._id)} className="p-1.5 rounded text-red-500 hover:bg-red-100"><TrashIcon className="h-5 w-5" /></button>}
-                    </div>
+                  <div className="flex-1">
+                    <p className="font-bold text-gray-800 text-base">{service.name}</p>
+                    <p className="text-sm text-gray-500 mt-1">{service.duration} minutes</p>
+                    {service.membershipRate && (
+                      <div className="flex items-center gap-2 mt-1 text-xs text-green-700 bg-green-100 px-2 py-1 rounded-full w-fit">
+                        <SparklesIcon className="h-4 w-4" />
+                        <span>Member Price: ₹{service.membershipRate.toFixed(2)}</span>
+                      </div>
+                    )}
+                  </div>
+                  <div className="text-right ml-4 flex-shrink-0">
+                    <p className="text-xl font-bold text-indigo-600">₹{service.price.toFixed(2)}</p>
                   </div>
                 </div>
-                {service.consumables && service.consumables.length > 0 && (
-                  <div className="mt-3 pt-3 border-t border-dashed border-gray-200">
-                    <p className="text-xs font-bold text-gray-400 uppercase tracking-wider">Consumables</p>
-                    <ul className="mt-2 space-y-1">
-                      {service.consumables.map((con, index) => {
-                        const product = con.product as any;
-                        const qty = con.quantity;
-                        return (
-                          <li key={index} className="text-sm text-gray-700">
-                            <div className="flex justify-between items-start">
-                              <span className="font-medium">{product?.name || 'Product not found'}</span>
-                              <div className="text-right text-xs font-mono text-gray-500">
-                                <div>Default: {qty.default} {con.unit}</div>
-                                {qty.male !== undefined && <div>Male: {qty.male} {con.unit}</div>}
-                                {qty.female !== undefined && <div>Female: {qty.female} {con.unit}</div>}
-                              </div>
-                            </div>
-                          </li>
-                        );
-                      })}
-                    </ul>
-                  </div>
-                )}
+                <div className="flex justify-between items-end mt-3 pt-3 border-t border-gray-100">
+                  <div className="text-xs text-gray-500">
+                    {service.consumables && service.consumables.length > 0 && (
+                      <div className="mt-2">
+                        <p className="font-semibold text-gray-600 uppercase text-[10px] mb-1">Consumables</p>
+                        <ul className="space-y-0.5 list-disc list-inside">
+                          {service.consumables.map((con, index) => {
+                            const serviceAudience = service.audience as AudienceType;
+                            const quantity = serviceAudience === 'male' && con.quantity.male !== undefined
+                              ? con.quantity.male
+                              : serviceAudience === 'female' && con.quantity.female !== undefined
+                                ? con.quantity.female
+                                : con.quantity.default;
+                            return (
+                              <li key={index}>
+                                {(con.product as any)?.name || 'N/A'} - <span className="font-mono">{quantity}{con.unit}</span>
+                              </li>
+                            );
+                          })}
+                        </ul>
+                      </div>
+                    )}
+                  </div>
+                  <div className="flex justify-end gap-1 opacity-0 group-hover:opacity-100 transition-opacity">
+                    {canUpdate && <button onClick={() => handleOpenModal('service-item', service)} className="p-1.5 rounded-full text-gray-500 hover:bg-gray-200 hover:text-gray-800"><PencilIcon className="h-4 w-4" /></button>}
+                    {canDelete && <button onClick={() => handleDelete('service-item', service._id)} className="p-1.5 rounded-full text-red-500 hover:bg-red-100"><TrashIcon className="h-4 w-4" /></button>}
+                  </div>
+                </div>
               </div>
             ))}
-            {!isLoadingServices && services.length === 0 && <div className="p-8 text-center text-sm text-gray-400">No services found.</div>}
+            {!isLoadingServices && services.length === 0 && (
+              <div className="p-10 text-center text-sm text-gray-500 bg-white rounded-lg border-2 border-dashed">
+                <h4 className="font-semibold text-base text-gray-700">No Services to Display</h4>
+                <p className="mt-1">{selectedSubCategoryId ? 'There are no services in this sub-category.' : selectedMainCategory ? 'Please select a sub-category to view its services.' : 'Please select a category to get started.'}</p>
+              </div>
+            )}
           </div>
         </div>
       </div>
